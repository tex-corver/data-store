[tool.poetry]
name = "tex-corver-data-store"
version = "0.1.0"
description = "A simple data storage library"
authors = ["Long Le <hjjddbz@gmail.com>"]
readme = "README.md"
packages = [{ include = "data_store", from = "src" }]

[tool.poetry.dependencies]
python = ">=3.12"
pydantic = "^2.8.0"
icecream = "^2.1.3"
minio = "^7.2.7"

tex-corver-utils = { git = "git@github.com:tex-corver/utils.git" }
pre-commit = "3.8.0"
pymongo = "^4.13.2"
<<<<<<< HEAD
requests = "^2.32.4"
=======
pydantic-settings = "^2.10.1"
>>>>>>> 439ee984

[tool.poetry.group.dev.dependencies]
pytest-cov = "^6.2.1"
pytest-xdist = "^3.8.0"
pytest-timeout = "^2.4.0"
<<<<<<< HEAD

[tool.poetry.group.doc.dependencies]
sphinx-autodoc-typehints = "^2.4.4"
linkify-it-py = "^2.0.3"
sphinx = "^8.2.3"
myst-parser = "^4.0.1"
furo = "^2024.8.6"
sphinx-autobuild = "^2024.10.3"
=======
pytest-env = "^1.1.5"
>>>>>>> 439ee984
<|MERGE_RESOLUTION|>--- conflicted
+++ resolved
@@ -15,17 +15,14 @@
 tex-corver-utils = { git = "git@github.com:tex-corver/utils.git" }
 pre-commit = "3.8.0"
 pymongo = "^4.13.2"
-<<<<<<< HEAD
+pydantic-settings = "^2.10.1"
 requests = "^2.32.4"
-=======
-pydantic-settings = "^2.10.1"
->>>>>>> 439ee984
 
 [tool.poetry.group.dev.dependencies]
 pytest-cov = "^6.2.1"
 pytest-xdist = "^3.8.0"
 pytest-timeout = "^2.4.0"
-<<<<<<< HEAD
+pytest-env = "^1.1.5"
 
 [tool.poetry.group.doc.dependencies]
 sphinx-autodoc-typehints = "^2.4.4"
@@ -33,7 +30,4 @@
 sphinx = "^8.2.3"
 myst-parser = "^4.0.1"
 furo = "^2024.8.6"
-sphinx-autobuild = "^2024.10.3"
-=======
-pytest-env = "^1.1.5"
->>>>>>> 439ee984
+sphinx-autobuild = "^2024.10.3"
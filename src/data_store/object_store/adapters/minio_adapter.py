import io
import tempfile
from typing import Any, Generator, Optional
import datetime

import minio
import minio.commonconfig
import minio.datatypes
import urllib3.response
import utils
from icecream import ic

from data_store.object_store import abstract, configurations, models


def create_object_metadata(
    minio_object: minio.datatypes.Object,
    **kwargs,
) -> models.ObjectMetadata:
    metadata = models.ObjectMetadata(
        key=minio_object._object_name,
        updated_time=minio_object._last_modified,
        size=minio_object._size,
    )
    return metadata


def create_object(
    minio_response_object: urllib3.response.HTTPResponse, **kwargs
) -> models.Object:
    res = minio_response_object
    obj = models.Object(
        body=res.read(),
        updated_time=res.headers.get("Last-Modified"),
    )
    return obj


class ObjectStoreClient(abstract.ObjectStoreClient):
    config: configurations.ObjectStoreConfiguration

    def __init__(
        self,
        config: dict[str, Any] | configurations.ObjectStoreConfiguration,
    ) -> None:
        super().__init__(config)
        self._client = self._init_client()

    def _init_client(self) -> minio.Minio:
        connection_config = self.config.connection
        client = minio.Minio(
            endpoint=connection_config.endpoint,
            access_key=connection_config.access_key,
            secret_key=connection_config.secret_key,
            secure=connection_config.secure,
        )
        return client

    def _list_buckets(self) -> Generator[models.Bucket, None, None]:
        buckets = self._client.list_buckets()
        for bucket in buckets:
            yield models.Bucket(
                name=bucket._name,
                created_time=bucket._creation_date,
            )

    def _list_objects(
        self, bucket: str, prefix: str, *args, **kwargs
    ) -> Generator[models.ObjectMetadata, Any, None]:
        objects = self._client.list_objects(bucket, prefix=prefix, *args, **kwargs)
        for obj in objects:
            yield create_object_metadata(minio_object=obj)

    def _delete_object(
        self,
        key: str,
        bucket: str,
        version: str = None,
        *args,
        **kwargs,
    ):
        self._client.remove_object(
            bucket_name=bucket,
            object_name=key,
            version_id=version,
            *args,
            **kwargs,
        )

    def _download_object(
        self,
        key: str,
        file_path: str,
        bucket: str,
        *args,
        **kwargs,
    ):
        return self._client.fget_object(
            bucket_name=bucket,
            object_name=key,
            file_path=file_path,
            *args,
            **kwargs,
        )

    def _get_object(self, key: str, bucket: str, *args, **kwargs):
        response = None
        try:
            response = self._client.get_object(
                bucket_name=bucket, object_name=key, *args, **kwargs
            )
            obj = create_object(minio_response_object=response)
            return obj
        finally:
            if response:
                response.close()
                response.release_conn()

    def _upload_object(
        self,
        file_path: str,
        key: str,
        bucket: str,
        *args,
        **kwargs,
    ):
        res = self._client.fput_object(
            bucket_name=bucket,
            object_name=key,
            file_path=file_path,
            *args,
            **kwargs,
        )
        return res

    def _copy_object(
        self,
        src_object: str,
        dst_object: str,
        src_bucket: str = None,
        dst_bucket: str = None,
        *args,
        **kwargs,
    ):
        res = self._client.copy_object(
            bucket_name=dst_bucket,
            object_name=dst_object,
            source=minio.commonconfig.CopySource(
                bucket_name=src_bucket, object_name=src_object
            ),
        )
        return res

<<<<<<< HEAD
    def _get_presigned_url(
        self,
        key: str,
        bucket: str,
        expires: int = 3600,
        *args,
        **kwargs,
    ) -> str:
        """Generate a presigned URL for downloading objects (GET method).

        Args:
            key (str): Object key name
            bucket (str): Bucket name
            expires (int): Expiration time in seconds. Defaults to 3600 (1 hour)

        Returns:
            str: Presigned download URL
        """
        expires_timedelta = datetime.timedelta(seconds=expires)
        return self._client.presigned_get_object(
            bucket,
            key,
            expires_timedelta,
            *args,
            **kwargs,
        )

    def _get_presigned_upload_url(
        self,
        key: str,
        bucket: str,
        expires: int = 3600,
        *args,
        **kwargs,
    ) -> str:
        """Generate a presigned URL for uploading objects (PUT method).

        Args:
            key (str): Object key name
            bucket (str): Bucket name
            expires (int): Expiration time in seconds. Defaults to 3600 (1 hour)

        Returns:
            str: Presigned upload URL
        """
        expires_timedelta = datetime.timedelta(seconds=expires)
        return self._client.presigned_put_object(
            bucket,
            key,
            expires_timedelta,
            *args,
            **kwargs,
        )
=======
    def _put_object_v2(
        self,
        data: bytes,
        key: str,
        bucket: str,
        length: int = -1,
        *args,
        **kwargs,
    ):
        res = self._client.put_object(
            bucket_name=bucket,
            object_name=key,
            data=io.BytesIO(data),
            length=length,
            part_size=10 * 1024 * 1024,
            *args,
            **kwargs,
        )
        return res
>>>>>>> 439ee984


class ObjectStoreComponentFactory(abstract.ObjectStoreComponentFactory):
    def __init__(self, config):
        super().__init__(config=config)

    def _create_client(self) -> ObjectStoreClient:
        return ObjectStoreClient(config=self.config)<|MERGE_RESOLUTION|>--- conflicted
+++ resolved
@@ -151,7 +151,6 @@
         )
         return res
 
-<<<<<<< HEAD
     def _get_presigned_url(
         self,
         key: str,
@@ -205,7 +204,7 @@
             *args,
             **kwargs,
         )
-=======
+
     def _put_object_v2(
         self,
         data: bytes,
@@ -225,7 +224,6 @@
             **kwargs,
         )
         return res
->>>>>>> 439ee984
 
 
 class ObjectStoreComponentFactory(abstract.ObjectStoreComponentFactory):
